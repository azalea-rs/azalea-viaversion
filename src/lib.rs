use std::{io::Cursor, net::SocketAddr, path::Path, process::Stdio};

use anyhow::{Context, Result};
use azalea::app::Update;
<<<<<<< HEAD
use azalea::join::StartJoinServerEvent;
=======
use azalea::bevy_tasks::{IoTaskPool, Task, futures_lite::future};
>>>>>>> 962e5dc5
use azalea::packet::login::{ReceiveCustomQueryEvent, SendLoginPacketEvent};
use azalea::protocol::connect::Proxy;
use azalea::{
    app::{App, Plugin, Startup},
    auth::sessionserver::{
        ClientSessionServerError::{ForbiddenOperation, InvalidSession},
        join_with_server_id_hash,
    },
    buf::AzaleaRead,
    ecs::prelude::*,
    prelude::*,
    protocol::{ServerAddress, packets::login::ServerboundCustomQueryAnswer},
    swarm::Swarm,
};
use futures_util::StreamExt;
use kdam::{BarExt, tqdm};
use lazy_regex::regex_captures;
use reqwest::IntoUrl;
use semver::Version;
use tokio::{
    fs::File,
    io::{AsyncBufReadExt, AsyncWriteExt, BufReader},
    net::TcpListener,
    process::Command,
};
use tracing::{error, trace, warn};

const JAVA_DOWNLOAD_URL: &str = "https://adoptium.net/installation";
const VIA_OAUTH_VERSION: Version = Version::new(1, 0, 2);
const VIA_PROXY_VERSION: Version = Version::new(3, 4, 1);

#[derive(Clone, Resource)]
pub struct ViaVersionPlugin {
    bind_addr: SocketAddr,
    mc_version: String,
    proxy: Option<azalea::protocol::connect::Proxy>,
}

impl Plugin for ViaVersionPlugin {
    fn build(&self, app: &mut App) {
        app.insert_resource(self.clone())
            .add_systems(Startup, Self::handle_change_address)
            .add_systems(
                Update,
                (
                    Self::handle_oauth.before(azalea::login::reply_to_custom_queries),
                    Self::poll_all_oam_join_tasks,
                    Self::warn_about_proxy.after(azalea::auto_reconnect::rejoin_after_delay),
                ),
            );
    }
}

impl ViaVersionPlugin {
    /// Download and start a ViaProxy instance.
    ///
    /// # Panics
    ///
    /// Will panic if Java fails to parse, files fail to download, or ViaProxy
    /// fails to start.
    pub async fn start(mc_version: impl ToString) -> Self {
        let bind_addr = try_find_free_addr().await.expect("Failed to bind");
        let mc_version = mc_version.to_string();

        let plugin = Self {
            bind_addr,
            mc_version,
            proxy: None,
        };
        plugin.start_with_self().await
    }

    /// Same as [`Self::start`], but allows you to pass a Socks5 proxy.
    ///
    /// This is necessary if you want to use Azalea with a proxy and ViaVersion
    /// at the same time. This is incompatible with `JoinOpts::proxy`.
    ///
    /// ```no_run
    /// # use azalea::{prelude::*, protocol::connect::Proxy};
    /// # use azalea_viaversion::ViaVersionPlugin;;
    /// #[tokio::main]
    /// async fn main() {
    ///     let account = Account::offline("bot");
    ///
    ///     ClientBuilder::new()
    ///         .set_handler(handle)
    ///         .add_plugins(
    ///             ViaVersionPlugin::start_with_proxy(
    ///                 "1.21.5",
    ///                 Proxy::new("10.124.1.186:1080".parse().unwrap(), None),
    ///             )
    ///             .await,
    ///         )
    ///         .start(account, "6.tcp.ngrok.io:14910")
    ///         .await
    ///         .unwrap();
    /// }
    /// # async fn handle(mut bot: Client, event: Event, state: azalea::NoState) { }
    /// ```
    pub async fn start_with_proxy(mc_version: impl ToString, proxy: Proxy) -> Self {
        let bind_addr = try_find_free_addr().await.expect("Failed to bind");
        let mc_version = mc_version.to_string();

        let plugin = Self {
            bind_addr,
            mc_version,
            proxy: Some(proxy),
        };
        plugin.start_with_self().await
    }

    async fn start_with_self(self) -> Self {
        let Some(java_version) = try_find_java_version().await.expect("Failed to parse") else {
            panic!(
                "Java installation not found! Please download Java from {JAVA_DOWNLOAD_URL} or use your system's package manager."
            );
        };

        let mc_path = minecraft_folder_path::minecraft_dir().expect("Unsupported Platform");

        #[rustfmt::skip]
        let via_proxy_ext = if java_version.major < 17 { "+java8.jar" } else { ".jar" };
        let via_proxy_name = format!("ViaProxy-{VIA_PROXY_VERSION}{via_proxy_ext}");
        let via_proxy_path = mc_path.join("azalea-viaversion");
        let via_proxy_url = format!(
            "https://github.com/ViaVersion/ViaProxy/releases/download/v{VIA_PROXY_VERSION}/{via_proxy_name}"
        );
        try_download_file(via_proxy_url, &via_proxy_path, &via_proxy_name)
            .await
            .expect("Failed to download ViaProxy");

        let via_oauth_name = format!("ViaProxyOpenAuthMod-{VIA_OAUTH_VERSION}.jar");
        let via_oauth_path = via_proxy_path.join("plugins");
        let via_oauth_url = format!(
            "https://github.com/ViaVersionAddons/ViaProxyOpenAuthMod/releases/download/v{VIA_OAUTH_VERSION}/{via_oauth_name}"
        );
        try_download_file(via_oauth_url, &via_oauth_path, &via_oauth_name)
            .await
            .expect("Failed to download ViaProxyOpenAuthMod");

        let mut command = Command::new("java");
        command
            /* Java Args */
            .args(["-jar", &via_proxy_name])
            /* ViaProxy Args */
            .arg("cli")
            .args(["--auth-method", "OPENAUTHMOD"])
            .args(["--bind-address", &self.bind_addr.to_string()])
            .args(["--target-address", "127.0.0.1:0"])
            .args(["--target-version", &self.mc_version])
            .args(["--wildcard-domain-handling", "INTERNAL"]);

        if let Some(proxy) = &self.proxy {
            trace!("Starting ViaProxy with proxy: {proxy}");
            command.args(["--backend-proxy-url", &proxy.to_string()]);
        }

        let mut child = command
            .current_dir(via_proxy_path)
            .stdout(Stdio::piped())
            .spawn()
            .expect("Failed to spawn");

        let (tx, mut rx) = tokio::sync::watch::channel(());
        tokio::spawn(async move {
            let mut stdout = child.stdout.as_mut().expect("Failed to get stdout");
            let mut reader = BufReader::new(&mut stdout);
            let mut line = String::new();

            loop {
                line.clear();
                reader.read_line(&mut line).await.expect("Failed to read");

                trace!("{}", line.trim());
                if line.contains("Finished mapping loading") {
                    let _ = tx.send(());
                }
            }
        });

        /* Wait until ViaProxy is ready */
        let _ = rx.changed().await;

        self
    }

    #[allow(clippy::needless_pass_by_value)]
    pub fn handle_change_address(plugin: Res<Self>, swarm: Res<Swarm>) {
        let ServerAddress { host, port } = swarm.address.read().clone();

        // sadly, the first part of the resolved address is unused as viaproxy will
        // resolve it on its own more info: https://github.com/ViaVersion/ViaProxy/issues/338
        let data_after_null_byte = host.split_once('\x07').map(|(_, data)| data);

        let mut connection_host = format!(
            "localhost\x07{host}:{port}\x07{version}",
            version = plugin.mc_version
        );
        if let Some(data) = data_after_null_byte {
            connection_host.push('\0');
            connection_host.push_str(data);
        }

        *swarm.address.write() = ServerAddress {
            port,
            host: connection_host,
        };

        /* Must wait to be written until after reading above */
        *swarm.resolved_address.write() = plugin.bind_addr;
    }

    pub fn handle_oauth(
        mut commands: Commands,
        mut events: EventMutator<ReceiveCustomQueryEvent>,
        mut query: Query<&Account>,
    ) {
        for event in events.read() {
            if event.packet.identifier.to_string().as_str() != "oam:join" {
                continue;
            }

            let mut buf = Cursor::new(&*event.packet.data);
            let Ok(hash) = String::azalea_read(&mut buf) else {
                error!("Failed to read server id hash from oam:join packet");
                continue;
            };

            let Ok(account) = query.get_mut(event.entity) else {
                continue;
            };

            // this makes it so azalea doesn't reply to the query so we can handle it
            // ourselves
            event.disabled = true;

            let Some(access_token) = &account.access_token else {
                warn!("The server tried to make us authenticate, but our account is offline-mode");
                commands.trigger(SendLoginPacketEvent::new(
                    event.entity,
                    build_custom_query_answer(event.packet.transaction_id, true),
                ));
                continue;
            };

            let client = reqwest::Client::new();
            let token = access_token.lock().clone();
            let uuid = account.uuid_or_offline();
            let account = account.clone();
            let transaction_id = event.packet.transaction_id;

            let task_pool = IoTaskPool::get();
            let task = task_pool.spawn(async move {
                // joining servers uses tokio, but we poll the task with `futures`
                let res = async_compat::Compat::new(async {
                    Some(
                        match join_with_server_id_hash(&client, &token, &uuid, &hash).await {
                            Ok(()) => Ok(()), /* Successfully Authenticated */
                            Err(InvalidSession | ForbiddenOperation) => {
                                if let Err(error) = account.refresh().await {
                                    error!("Failed to refresh account: {error}");
                                    return None;
                                }

                                /* Retry after refreshing */
                                join_with_server_id_hash(&client, &token, &uuid, &hash).await
                            }
                            Err(error) => Err(error),
                        },
                    )
                })
                .await?;

                Some(build_custom_query_answer(transaction_id, res.is_ok()))
            });
            commands
                .entity(event.entity)
                .insert(OpenAuthModJoinTask(task));
        }
    }

    fn poll_all_oam_join_tasks(
        mut commands: Commands,
        mut tasks: Query<(Entity, &mut OpenAuthModJoinTask)>,
    ) {
        for (entity, mut task) in tasks.iter_mut() {
            let Some(res) = future::block_on(future::poll_once(&mut task.0)) else {
                continue;
            };

            commands.entity(entity).remove::<OpenAuthModJoinTask>();

            let Some(packet) = res else {
                error!("Failed to do Mojang auth for openauthmod, not sending response");
                continue;
            };

            commands.trigger(SendLoginPacketEvent::new(entity, packet))
        }
    }

    fn warn_about_proxy(mut events: EventReader<StartJoinServerEvent>) {
        for event in events.read() {
            if event.connect_opts.proxy.is_some() {
                warn!(
                    "You are using JoinOpts::proxy and ViaVersionPlugin at the same time, which is not a supported configuration. \
                    Please set your proxy with `ViaVersionPlugin::start_with_proxy` instead."
                );
            }
        }
    }
}

#[derive(Component)]
pub struct OpenAuthModJoinTask(Task<Option<ServerboundCustomQueryAnswer>>);

fn build_custom_query_answer(transaction_id: u32, success: bool) -> ServerboundCustomQueryAnswer {
    ServerboundCustomQueryAnswer {
        transaction_id,
        data: Some(vec![u8::from(success)].into()),
    }
}

/// Try to find the system's Java version.
///
/// This uses `-version` and `stderr`, because it's backwards compatible.
///
/// # Errors
/// Will return `Err` if `Version::parse` fails.
///
/// # Options
/// Will return `None` if java is not found.
pub async fn try_find_java_version() -> Result<Option<Version>> {
    Ok(match Command::new("java").arg("-version").output().await {
        Err(_) => None, /* Java not found */
        Ok(output) => {
            let stderr = String::from_utf8(output.stderr).context("UTF-8")?;
            Some(parse_java_version(&stderr)?)
        }
    })
}

fn parse_java_version(stderr: &str) -> Result<Version> {
    // whole, first group, second group
    let (_, major, mut minor_patch) =
        regex_captures!(r"(\d+)(\.\d+\.\d+)?", stderr).context("Regex")?;
    if minor_patch.is_empty() {
        minor_patch = ".0.0";
    }

    let text = format!("{major}{minor_patch}");
    Ok(Version::parse(&text)?)
}

/// Try to find a free port and return the socket address
///
/// This uses `TcpListener` to ask the system for a free port.
///
/// # Errors
/// Will return `Err` if `TcpListener::bind` or `TcpListener::local_addr` fails.
pub async fn try_find_free_addr() -> Result<SocketAddr> {
    Ok(TcpListener::bind("127.0.0.1:0").await?.local_addr()?)
}

/// Try to download and save a file if it doesn't exist.
///
/// # Errors
/// Will return `Err` if the file fails to download or save.
pub async fn try_download_file<U, P>(url: U, dir: P, file: &str) -> Result<()>
where
    U: IntoUrl + Send + Sync,
    P: AsRef<Path> + Send + Sync,
{
    tokio::fs::create_dir_all(&dir).await?;
    let path = dir.as_ref().join(file);
    if path.exists() {
        return Ok(());
    }

    let response = reqwest::get(url).await?;
    let mut pb = tqdm!(
        total = usize::try_from(response.content_length().unwrap_or(0))?,
        unit_scale = true,
        unit_divisor = 1024,
        unit = "B",
        force_refresh = true
    );

    pb.write(format!("Downloading {file}"))?;

    let mut file = File::create(path).await?;
    let mut stream = response.bytes_stream();

    while let Some(item) = stream.next().await {
        let chunk = item?;
        file.write_all(&chunk).await?;
        pb.update(chunk.len())?;
    }

    pb.refresh()?;

    Ok(())
}

#[cfg(test)]
mod tests {
    use super::*;

    #[test]
    fn test_parse_openjdk_ea() {
        let stderr = "openjdk version \"24-ea\" 2025-03-18
OpenJDK Runtime Environment (build 24-ea+29-3578)
OpenJDK 64-Bit Server VM (build 24-ea+29-3578, mixed mode, sharing)"
            .to_string();
        let version = parse_java_version(&stderr).unwrap();
        assert_eq!(version, Version::new(24, 0, 0));
    }

    #[test]
    fn test_parse_openjdk_8() {
        let stderr = "openjdk version \"1.8.0_432\"
OpenJDK Runtime Environment (build 1.8.0_432-b05)
OpenJDK 64-Bit Server VM (build 25.432-b05, mixed mode)"
            .to_string();
        let version = parse_java_version(&stderr).unwrap();
        assert_eq!(version, Version::new(1, 8, 0));
    }

    #[test]
    fn test_parse_openjdk_11() {
        let stderr = "openjdk version \"11.0.25\" 2024-10-15
OpenJDK Runtime Environment (build 11.0.25+9)
OpenJDK 64-Bit Server VM (build 11.0.25+9, mixed mode)"
            .to_string();
        let version = parse_java_version(&stderr).unwrap();
        assert_eq!(version, Version::new(11, 0, 25));
    }
}<|MERGE_RESOLUTION|>--- conflicted
+++ resolved
@@ -1,24 +1,19 @@
 use std::{io::Cursor, net::SocketAddr, path::Path, process::Stdio};
 
 use anyhow::{Context, Result};
-use azalea::app::Update;
-<<<<<<< HEAD
-use azalea::join::StartJoinServerEvent;
-=======
-use azalea::bevy_tasks::{IoTaskPool, Task, futures_lite::future};
->>>>>>> 962e5dc5
-use azalea::packet::login::{ReceiveCustomQueryEvent, SendLoginPacketEvent};
-use azalea::protocol::connect::Proxy;
 use azalea::{
-    app::{App, Plugin, Startup},
+    app::{App, Plugin, Startup, prelude::*},
     auth::sessionserver::{
         ClientSessionServerError::{ForbiddenOperation, InvalidSession},
         join_with_server_id_hash,
     },
+    bevy_tasks::{IoTaskPool, Task, futures_lite::future},
     buf::AzaleaRead,
     ecs::prelude::*,
+    join::StartJoinServerEvent,
+    packet::login::{ReceiveCustomQueryEvent, SendLoginPacketEvent},
     prelude::*,
-    protocol::{ServerAddress, packets::login::ServerboundCustomQueryAnswer},
+    protocol::{ServerAddress, connect::Proxy, packets::login::ServerboundCustomQueryAnswer},
     swarm::Swarm,
 };
 use futures_util::StreamExt;
